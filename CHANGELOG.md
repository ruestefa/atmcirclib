--- conflicted
+++ resolved
@@ -1,12 +1,9 @@
 # Atmcirclib: Changelog
 
-<<<<<<< HEAD
-=======
 ## v0.?.? (2022-??-??)
 
 - TODO
 
->>>>>>> 710f8d5c
 ## v0.7.1 (2022-10-05)
 
 - Run copier updates
